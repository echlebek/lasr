--- conflicted
+++ resolved
@@ -2,11 +2,7 @@
 [![GoDoc](https://img.shields.io/badge/godoc-reference-blue.svg?style=flat-square)](https://godoc.org/github.com/echlebek/lasr)
 
 # lasr
-<<<<<<< HEAD
-A persistent message queue backed by sqlite3. This queue is useful when the producers and consumers can live in the same process.
-=======
-A persistent work queue backed by BoltDB. This queue is useful when the producers and consumers can live in the same process.
->>>>>>> 98b01a3f
+A persistent work queue backed by sqlite3. This queue is useful when the producers and consumers can live in the same process.
 
 Project goals
 -------------
